--- conflicted
+++ resolved
@@ -318,53 +318,6 @@
     // +- 180 and +-90 => let use use 400
     private static final float DEGREE_FACTOR = Integer.MAX_VALUE / 400f;
     private static final float INT_FACTOR = Integer.MAX_VALUE / 10000f;
-<<<<<<< HEAD
-    /**
-     * The file version is independent of the real world version. E.g. to make
-     * major version jumps without the need to change the file version.
-     */
-    public static final int VERSION_FILE = 7;
-    /**
-     * The version without the snapshot string
-     */
-    public static final String VERSION;
-    public static final String BUILD_DATE;
-    public static final boolean SNAPSHOT;
-
-    static {
-        String version = "0.0";
-        try {
-            List<String> v = readFile(new InputStreamReader(Helper.class.getResourceAsStream("/version"), "UTF-8"));
-            version = v.get(0);
-        } catch (Exception ex) {
-            System.err.println("GraphHopper Initialization ERROR: cannot read version!? " + ex.getMessage());
-        }
-        int indexM = version.indexOf("-");
-        int indexP = version.indexOf(".");
-        if ("${project.version}".equals(version)) {
-            VERSION = "0.0";
-            SNAPSHOT = true;
-            System.err.println("GraphHopper Initialization WARNING: maven did not preprocess the version file! Do not use the jar for a release!");
-        } else if ("0.0".equals(version) || indexM < 0 || indexP >= indexM) {
-            VERSION = "0.0";
-            SNAPSHOT = true;
-            System.err.println("GraphHopper Initialization WARNING: cannot get version!?");
-        } else {
-            // throw away the "-SNAPSHOT"
-            String tmp = version.substring(0, indexM);
-            SNAPSHOT = version.toLowerCase().contains("-snapshot");
-            VERSION = tmp;
-        }
-        String buildDate = "";
-        try {
-            List<String> v = readFile(new InputStreamReader(Helper.class.getResourceAsStream("/builddate"), "UTF-8"));
-            buildDate = v.get(0);
-        } catch (Exception ex) {
-        }
-        BUILD_DATE = buildDate;
-    }
-=======
->>>>>>> 30ab288c
 
     public static void cleanMappedByteBuffer(final ByteBuffer buffer) {
         try {
